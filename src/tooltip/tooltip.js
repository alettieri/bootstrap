/**
 * The following features are still outstanding: animation as a
 * function, placement as a function, inside, support for more triggers than
 * just mouse enter/leave, html tooltips, and selector delegation.
 */
angular.module( 'ui.bootstrap.tooltip', [] )

/**
 * The $tooltip service creates tooltip- and popover-like directives as well as
 * houses global options for them.
 */
.provider( '$tooltip', function () {
  // The default options tooltip and popover.
  var defaultOptions = {
    placement: 'top',
    animation: true,
    popupDelay: 0
  };

  // The options specified to the provider globally.
  var globalOptions = {};
  
  /**
   * `options({})` allows global configuration of all tooltips in the
   * application.
   *
   *   var app = angular.module( 'App', ['ui.bootstrap.tooltip'], function( $tooltipProvider ) {
   *     // place tooltips left instead of top by default
   *     $tooltipProvider.options( { placement: 'left' } );
   *   });
   */
	this.options = function( value ) {
		angular.extend( globalOptions, value );
	};

  /**
   * Returns the actual instance of the $tooltip service.
   * TODO support multiple triggers
   */
  this.$get = [ '$window', '$compile', '$timeout', '$parse', '$document', function ( $window, $compile, $timeout, $parse, $document ) {
    return function $tooltip ( type, defaultTriggerShow, defaultTriggerHide ) {
      var options = angular.extend( {}, defaultOptions, globalOptions );

      var template = 
        '<'+ type +'-popup '+
          'title="{{tt_title}}" '+
          'content="{{tt_content}}" '+
          'placement="{{tt_placement}}" '+
          'animation="tt_animation()" '+
          'is-open="tt_isOpen"'+
          '>'+
        '</'+ type +'-popup>';

      // Calculate the current position and size of the directive element.
      function getPosition( element ) {
        var boundingClientRect = element[0].getBoundingClientRect();
        return {
          width: element.prop( 'offsetWidth' ),
          height: element.prop( 'offsetHeight' ),
          top: boundingClientRect.top + $window.pageYOffset,
          left: boundingClientRect.left + $window.pageXOffset
        };
      }
          
      return {
        restrict: 'EA',
        scope: true,
        link: function link ( scope, element, attrs ) {
<<<<<<< HEAD
          var tooltip = $compile( template )( scope ), 
              transitionTimeout,
              popupTimeout;
=======
          var tooltip = $compile( template )( scope );
          var transitionTimeout;
          var $body;
>>>>>>> e5d593b8

          attrs.$observe( type, function ( val ) {
            scope.tt_content = val;
          });

          attrs.$observe( type+'Title', function ( val ) {
            scope.tt_title = val;
          });

          attrs.$observe( type+'Placement', function ( val ) {
            scope.tt_placement = angular.isDefined( val ) ? val : options.placement;
          });

          attrs.$observe( type+'Animation', function ( val ) {
            scope.tt_animation = angular.isDefined( val ) ? $parse( val ) : function(){ return options.animation; };
          });

          attrs.$observe( type+'PopupDelay', function ( val ) {
            var delay = parseInt( val, 10 );
            scope.tt_popupDelay = ! isNaN(delay) ? delay : options.popupDelay;
          });

          // By default, the tooltip is not open.
          // TODO add ability to start tooltip opened
          scope.tt_isOpen = false;

          //show the tooltip with delay if specified, otherwise show it immediately
          function showWithDelay() {
            if( scope.tt_popupDelay ){
              popupTimeout = $timeout( show, scope.tt_popupDelay );
            }else {
              scope.$apply( show );
            }
          }
          
          // Show the tooltip popup element.
          function show() {
            var position,
                ttWidth,
                ttHeight,
                ttPosition;

            // Don't show empty tooltips.
            if ( ! scope.tt_content ) {
              return;
            }

            // If there is a pending remove transition, we must cancel it, lest the
            // tooltip be mysteriously removed.
            if ( transitionTimeout ) {
              $timeout.cancel( transitionTimeout );
            }
            
            // Set the initial positioning.
            tooltip.css({ top: 0, left: 0, display: 'block' });
            
            // Now we add it to the DOM because need some info about it. But it's not 
            // visible yet anyway.
            if ( options.appendToBody ) {
                $body = $body || $document.find( 'body' );
                $body.append( tooltip );
            } else {
              element.after( tooltip );
            }
            
            // Get the position of the directive element.
            position = getPosition( element );

            // Get the height and width of the tooltip so we can center it.
            ttWidth = tooltip.prop( 'offsetWidth' );
            ttHeight = tooltip.prop( 'offsetHeight' );
            
            // Calculate the tooltip's top and left coordinates to center it with
            // this directive.
            switch ( scope.tt_placement ) {
              case 'right':
                ttPosition = {
                  top: (position.top + position.height / 2 - ttHeight / 2) + 'px',
                  left: (position.left + position.width) + 'px'
                };
                break;
              case 'bottom':
                ttPosition = {
                  top: (position.top + position.height) + 'px',
                  left: (position.left + position.width / 2 - ttWidth / 2) + 'px'
                };
                break;
              case 'left':
                ttPosition = {
                  top: (position.top + position.height / 2 - ttHeight / 2) + 'px',
                  left: (position.left - ttWidth) + 'px'
                };
                break;
              default:
                ttPosition = {
                  top: (position.top - ttHeight) + 'px',
                  left: (position.left + position.width / 2 - ttWidth / 2) + 'px'
                };
                break;
            }
            
            // Now set the calculated positioning.
            tooltip.css( ttPosition );
              
            // And show the tooltip.
            scope.tt_isOpen = true;
          }
          
          // Hide the tooltip popup element.
          function hide() {
            // First things first: we don't show it anymore.
            //tooltip.removeClass( 'in' );
            scope.tt_isOpen = false;

            //if tooltip is going to be shown after delay, we must cancel this
            $timeout.cancel( popupTimeout );
            
            // And now we remove it from the DOM. However, if we have animation, we 
            // need to wait for it to expire beforehand.
            // FIXME: this is a placeholder for a port of the transitions library.
            if ( angular.isDefined( scope.tt_animation ) && scope.tt_animation() ) {
              transitionTimeout = $timeout( function () { tooltip.remove(); }, 500 );
            } else {
              tooltip.remove();
            }
          }

          // Register the event listeners. If only one event listener was
          // supplied, we use the same event listener for showing and hiding.
          // TODO add ability to customize event triggers
          if ( ! angular.isDefined( defaultTriggerHide ) ) {
            element.bind( defaultTriggerShow, function toggleTooltipBind () {
              if ( ! scope.tt_isOpen ) {
                showWithDelay();
              } else {
                scope.$apply( hide );
              }
            });
          } else {
            element.bind( defaultTriggerShow, function showTooltipBind() {
              showWithDelay();
            });
            element.bind( defaultTriggerHide, function hideTooltipBind() {
              scope.$apply( hide );
            });
          }
        }
      };
    };
  }];
})

.directive( 'tooltipPopup', function () {
  return {
    restrict: 'E',
    replace: true,
    scope: { content: '@', placement: '@', animation: '&', isOpen: '&' },
    templateUrl: 'template/tooltip/tooltip-popup.html'
  };
})

.directive( 'tooltip', [ '$tooltip', function ( $tooltip ) {
  return $tooltip( 'tooltip', 'mouseenter', 'mouseleave' );
}]);
<|MERGE_RESOLUTION|>--- conflicted
+++ resolved
@@ -66,15 +66,10 @@
         restrict: 'EA',
         scope: true,
         link: function link ( scope, element, attrs ) {
-<<<<<<< HEAD
-          var tooltip = $compile( template )( scope ), 
-              transitionTimeout,
-              popupTimeout;
-=======
           var tooltip = $compile( template )( scope );
           var transitionTimeout;
+          var popupTimeout;
           var $body;
->>>>>>> e5d593b8
 
           attrs.$observe( type, function ( val ) {
             scope.tt_content = val;
